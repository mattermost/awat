--- conflicted
+++ resolved
@@ -99,10 +99,19 @@
 			return nil
 		},
 	},
-<<<<<<< HEAD
+	{semver.MustParse("0.3.0"), semver.MustParse("0.4.0"),
+		func(e execer) error {
+			_, err := e.Exec(`
+				ALTER TABLE Import
+				    ADD COLUMN State TEXT,
+				    ADD COLUMN ImportBy TEXT;
+		`)
+			return err
+		},
+	},
 	// Add Import.Type column so we know the archive type being uploaded
 	// Add Translation.UploadID column to link the uploaded file with a translation
-	{semver.MustParse("0.3.0"), semver.MustParse("0.3.1"),
+	{semver.MustParse("0.4.0"), semver.MustParse("0.5.0"),
 		func(e execer) error {
 			_, err := e.Exec(`ALTER TABLE Upload ADD COLUMN type TEXT NULL DEFAULT null`)
 			if err != nil {
@@ -118,16 +127,6 @@
 			}
 
 			return nil
-=======
-	{semver.MustParse("0.3.0"), semver.MustParse("0.4.0"),
-		func(e execer) error {
-			_, err := e.Exec(`
-				ALTER TABLE Import 
-				    ADD COLUMN State TEXT,
-				    ADD COLUMN ImportBy TEXT;
-		`)
-			return err
->>>>>>> 749c3e2d
 		},
 	},
 }