// Copyright (c) 2020-present Mattermost, Inc. All Rights Reserved.
// See LICENSE.txt for license information.
//

package slack

import (
	"archive/zip"
	"context"
	"fmt"
	"io"
	"io/ioutil"
	"os"
	"strings"

	s3manager "github.com/aws/aws-sdk-go-v2/feature/s3/manager"
	"github.com/aws/aws-sdk-go-v2/service/s3"
	"github.com/mattermost/awat/internal/common"
	"github.com/mattermost/awat/model"
	"github.com/pkg/errors"
	log "github.com/sirupsen/logrus"
)

type SlackTranslator struct {
<<<<<<< HEAD
	bucket             string
	workingDir         string
	outputZipLocalPath string
=======
	s3Client   *s3.Client
	bucket     string
	workingDir string
>>>>>>> 0d4c9054
}

func NewSlackTranslator(bucket, workingDir string) (*SlackTranslator, error) {
	awsConfig, err := common.NewAWSConfig()
	if err != nil {
		return nil, err
	}

	s3Client := s3.NewFromConfig(awsConfig)

	return &SlackTranslator{
		s3Client:   s3Client,
		bucket:     bucket,
		workingDir: workingDir,
	}, nil
}

// Translate satisfies the Translator interface for the
// SlackTranslator. It performs the Translation represented by the
// input struct and uploads the resulting .zip archive to S3. On
// success it returns the file name of the output zip file without a
// path and on error it returns the error and an empty string
func (st *SlackTranslator) Translate(translation *model.Translation) (string, error) {
	workdir := fmt.Sprintf("%s/%s", st.workingDir, translation.ID)
	err := os.Mkdir(workdir, 0700)
	if err != nil {
		return "", err
	}
	defer os.RemoveAll(workdir)

	logger := log.New()

	inputArchiveName, err := st.fetchSlackArchive(logger, workdir, translation.Resource)
	if err != nil {
		return "", err
	}

	attachmentDirName := fmt.Sprintf("%s/attachments", workdir)
	archiveWithFilesName, err := st.addFilesToSlackArchive(
		logger,
		workdir,
		attachmentDirName,
		inputArchiveName,
	)
	if err != nil {
		return "", errors.Wrap(err, "failed add files to slack archive")
	}

	mbifName := fmt.Sprintf("%s/%s_MBIF.jsonl", workdir, translation.InstallationID)
	logger.Infof("Transforming Slack archive for Translation %s to MBIF", translation.ID)
	err = TransformSlack(
		translation,
		archiveWithFilesName,
		mbifName,
		attachmentDirName,
		workdir,
		logger,
	)
	if err != nil {
		return "", errors.Wrap(err, "failed to transform Slack archive to MBIF")
	}

	logger.Infof("Preparing Mattermost archive for Translation %s for upload", translation.ID)
	st.outputZipLocalPath, err = st.createOutputZipfile(logger, attachmentDirName, mbifName, translation.ID)
	if err != nil {
		return "", err
	}

	logger.Infof("Uploading Mattermost archive for Translation %s", translation.ID)
	err = st.uploadTransformedZip(st.outputZipLocalPath, st.bucket)
	if err != nil {
		return "", err
	}

	outputNameSplitPath := strings.Split(st.outputZipLocalPath, "/")
	outputShortName := outputNameSplitPath[len(outputNameSplitPath)-1]
	logger.Infof("Finished translation %s", translation.ID)

	return outputShortName, nil
}

func (st *SlackTranslator) GetOutputArchiveLocalPath() (string, error) {
	return st.outputZipLocalPath, nil
}

func (st *SlackTranslator) Cleanup() error {
	if st.outputZipLocalPath == "" {
		return nil
	}

	return os.Remove(st.outputZipLocalPath)
}

// fetchSlackArchive is responsible for downloading the input archive
// from S3 and writing it out to workdir, which is assumed to be of
// sufficient capacity for the archive
func (st *SlackTranslator) fetchSlackArchive(logger log.FieldLogger, workdir, resource string) (string, error) {

	downloader := s3manager.NewDownloader(st.s3Client)

	inputArchive, err := os.Create(workdir + "/input.zip")
	if err != nil {
		return "", errors.Wrap(err, "failed to open temp file to download input archive to")
	}

	nBytes, err := downloader.Download(
		context.TODO(),
		inputArchive,
		&s3.GetObjectInput{
			Bucket: &st.bucket,
			Key:    &resource,
		})

	if err != nil {
		return "", errors.Wrapf(err, "failed to download %s from bucket %s", resource, st.bucket)
	}

	err = inputArchive.Close()
	if err != nil {
		return "", errors.Wrap(err, "failed to close temporary file after writing incoming archive to it")
	}

	logger.Debugf("Successfully downloaded %d bytes from bucket %s key %s",
		nBytes, st.bucket, resource)

	return inputArchive.Name(), nil
}

// addFilesToSlackArchive prepares the input and fetches attached
// files, writing the output to workdir and removing the input archive
// when complete
func (st *SlackTranslator) addFilesToSlackArchive(logger log.FieldLogger, workdir, attachmentDirName, inputArchiveName string) (string, error) {
	defer func() {
		err := os.Remove(inputArchiveName)
		if err != nil {
			logger.Errorf("failed to remove file %s", inputArchiveName)
		}
	}()

	logger.Infof("Downloading attached files to %s", attachmentDirName)

	withFiles, err := os.Create(workdir + "/inputWithFiles.zip")
	if err != nil {
		return "", errors.Wrap(err, "failed to open temp file to convert input archive to")
	}

	err = FetchAttachedFiles(logger, inputArchiveName, withFiles.Name())
	if err != nil {
		return "", errors.Wrap(err, "failed to fetch attached files")
	}

	err = os.MkdirAll(attachmentDirName, 0700)
	if err != nil {
		return "", errors.Wrapf(err, "failed to create attachments directory %s", attachmentDirName)
	}

	return withFiles.Name(), nil
}

// createOutputZip file compresses the output from the Translate
// process into a .zip that can be injested by Mattermost
func (st *SlackTranslator) createOutputZipfile(logger log.FieldLogger, attachmentDirName, mbifName, translationID string) (string, error) {
	output, err := os.Create(fmt.Sprintf("%s/%s.zip", st.workingDir, translationID))
	if err != nil {
		return "", err
	}
	defer output.Close()

	outputZipfile := zip.NewWriter(output)
	defer outputZipfile.Close()

	mbifInOutputZipfile, err := outputZipfile.Create("MBIF.jsonl")
	if err != nil {
		return "", err
	}

	mbifInputFile, err := os.Open(mbifName)
	if err != nil {
		return "", err
	}

	_, err = io.Copy(mbifInOutputZipfile, mbifInputFile)
	if err != nil {
		return "", err
	}

	mbifInputFile.Close()

	attachmentFiles, err := ioutil.ReadDir(attachmentDirName)
	if err != nil {
		return "", err
	}

	for _, attachment := range attachmentFiles {
		if attachment.IsDir() {
			continue
		}
		attachmentInZipfile, err := outputZipfile.Create(fmt.Sprintf("/data/attachments/%s", attachment.Name()))
		if err != nil {
			logger.WithError(err).Error("failed to write attachment")
			continue
		}
		attachmentFile, err := os.Open(fmt.Sprintf("%s/%s", attachmentDirName, attachment.Name()))
		if err != nil {
			logger.WithError(err).Errorf("failed to open attachment file %s", attachmentDirName+attachment.Name())
			continue
		}
		defer attachmentFile.Close()
		_, err = io.Copy(attachmentInZipfile, attachmentFile)
		if err != nil {
			logger.
				WithError(err).
				Errorf("failed to copy attachment %s", attachment.Name())
			continue
		}
	}

	return output.Name(), nil
}

// uploadTransformedZip uploads the prepared Mattermost-compatible
// archive to S3 for future import
func (st *SlackTranslator) uploadTransformedZip(output, bucket string) error {
	uploader := s3manager.NewUploader(st.s3Client)
	body, err := os.Open(output)
	if err != nil {
		return nil
	}
	defer body.Close()

	outputNameSplitPath := strings.Split(output, "/")
	outputShortName := outputNameSplitPath[len(outputNameSplitPath)-1]
	_, err = uploader.Upload(
		context.TODO(),
		&s3.PutObjectInput{
			Bucket: &bucket,
			Body:   body,
			Key:    &outputShortName,
		})
	if err != nil {
		return err
	}
	return nil
}<|MERGE_RESOLUTION|>--- conflicted
+++ resolved
@@ -22,15 +22,10 @@
 )
 
 type SlackTranslator struct {
-<<<<<<< HEAD
-	bucket             string
-	workingDir         string
-	outputZipLocalPath string
-=======
 	s3Client   *s3.Client
 	bucket     string
 	workingDir string
->>>>>>> 0d4c9054
+	outputZipLocalPath string
 }
 
 func NewSlackTranslator(bucket, workingDir string) (*SlackTranslator, error) {
