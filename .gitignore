build/bin/
build/_output/
.idea
vendor/
<<<<<<< HEAD
/tmp
=======
**/.DS_Store
>>>>>>> 749c3e2d
<|MERGE_RESOLUTION|>--- conflicted
+++ resolved
@@ -2,8 +2,5 @@
 build/_output/
 .idea
 vendor/
-<<<<<<< HEAD
 /tmp
-=======
-**/.DS_Store
->>>>>>> 749c3e2d
+**/.DS_Store